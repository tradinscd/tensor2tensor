# coding=utf-8
# Copyright 2018 The Tensor2Tensor Authors.
#
# Licensed under the Apache License, Version 2.0 (the "License");
# you may not use this file except in compliance with the License.
# You may obtain a copy of the License at
#
#     http://www.apache.org/licenses/LICENSE-2.0
#
# Unless required by applicable law or agreed to in writing, software
# distributed under the License is distributed on an "AS IS" BASIS,
# WITHOUT WARRANTIES OR CONDITIONS OF ANY KIND, either express or implied.
# See the License for the specific language governing permissions and
# limitations under the License.
"""Batch of environments inside the TensorFlow graph."""

from __future__ import absolute_import
from __future__ import division
from __future__ import print_function

import math

from six.moves import range  # pylint: disable=redefined-builtin

from tensor2tensor.layers import discretization
from tensor2tensor.models.research import autoencoders
from tensor2tensor.rl.envs.in_graph_batch_env import InGraphBatchEnv

import tensorflow as tf


class WrapperBase(InGraphBatchEnv):
  """Base wrapper class."""

  def __init__(self, batch_env):
    super(WrapperBase, self).__init__(
        batch_env.observ_space, batch_env.action_space)
    self._length = len(batch_env)
    self._batch_env = batch_env

  def initialize(self, sess):
    """Initializations to be run once the tf.Session is available."""
    pass

  @property
  def observ(self):
    """Access the variable holding the current observation."""
    return self._observ.read_value()

  def __len__(self):
    """Number of combined environments."""
    return self._length

  def _reset_non_empty(self, indices):
    # pylint: disable=protected-access
    new_values = self._batch_env._reset_non_empty(indices)
    # pylint: enable=protected-access
    assign_op = tf.scatter_update(self._observ, indices, new_values)
    with tf.control_dependencies([assign_op]):
      return tf.identity(new_values)

  def _transform_history_observations(self, frames):
    """Applies a wrapper-specific transformation to the history observations.

    Overridden in wrappers that alter observations.

    Args:
      frames: A tensor of history frames to transform.

<<<<<<< HEAD
    Returns a tensor of transformed frames.
=======
    Returns:
      a tensor of transformed frames.
>>>>>>> 38c9e690
    """
    return frames

  @property
  def history_observations(self):
    """Returns observations from the root simulated env's history_buffer.

    Transforms them with a wrapper-specific function if necessary.

    Raises:
      AttributeError: if root env doesn't have a history_buffer (i.e. is not
        simulated).
    """
    return self._transform_history_observations(
        self._batch_env.history_observations
    )


class RewardClippingWrapper(WrapperBase):
  """ Reward clipping wrapper.
      The rewards are clipped to -1, 0, 1
      This is a common strategy to ensure learning stability
      of rl algorithms
  """

  def simulate(self, action):
    reward, done = self._batch_env.simulate(action)
    with tf.control_dependencies([reward, done]):
      return tf.sign(reward), tf.identity(done)


class MaxAndSkipWrapper(WrapperBase):
  """ Max and skip wrapper.
      The wrapper works under assumptions that issuing an action
      to an environment with done=True has not effect.
  """

  def __init__(self, batch_env, skip=4):
    super(MaxAndSkipWrapper, self).__init__(batch_env)
    self.skip = skip
    observs_shape = batch_env.observ.shape
    self._observ = tf.Variable(tf.zeros(observs_shape, self.observ_dtype),
                               trainable=False)

  def simulate(self, action):
    with tf.name_scope("environment/simulate"):  # Do we need this?
      initializer = (tf.zeros_like(self._observ),
                     tf.fill((len(self),), 0.0), tf.fill((len(self),), False))

      def not_done_step(a, _):
        reward, done = self._batch_env.simulate(action)
        with tf.control_dependencies([reward, done]):
          # TODO(piotrmilos): possibly ignore envs with done
          r0 = tf.maximum(a[0], self._batch_env.observ)
          r1 = tf.add(a[1], reward)
          r2 = tf.logical_or(a[2], done)

          return (r0, r1, r2)

      simulate_ret = tf.scan(not_done_step, tf.range(self.skip),
                             initializer=initializer, parallel_iterations=1,
                             infer_shape=False)
      simulate_ret = [ret[-1, ...] for ret in simulate_ret]

      with tf.control_dependencies([self._observ.assign(simulate_ret[0])]):
        return tf.identity(simulate_ret[1]), tf.identity(simulate_ret[2])

  def _transform_history_observations(self, frames):
    # Should be implemented if ever MaxAndSkipWrapper and StackWrapper are to
    # be used together.
    raise NotImplementedError


class StackWrapper(WrapperBase):
  """ A wrapper which stacks previously seen frames. """

  def __init__(self, batch_env, history=4):
    super(StackWrapper, self).__init__(batch_env)
    self.history = history
    self.old_shape = batch_env.observ_shape
    self._observ = tf.Variable(
        tf.zeros((len(self),) + self.observ_shape, self.observ_dtype),
        trainable=False)

  @property
  def observ_shape(self):
    return self.old_shape[:-1] + (self.old_shape[-1] * self.history,)

  def simulate(self, action):
    reward, done = self._batch_env.simulate(action)
    with tf.control_dependencies([reward, done]):
      new_observ = self._batch_env.observ + 0
      old_observ = tf.gather(
          self._observ.read_value(),
          list(range(self.old_shape[-1], self.old_shape[-1] * self.history)),
          axis=-1)
      with tf.control_dependencies([new_observ, old_observ]):
        with tf.control_dependencies([self._observ.assign(
            tf.concat([old_observ, new_observ], axis=-1))]):
          return tf.identity(reward), tf.identity(done)

  def _reset_non_empty(self, indices):
    # pylint: disable=protected-access
    new_values = self._batch_env._reset_non_empty(indices)
    # pylint: enable=protected-access
    initial_frames = getattr(self._batch_env, "history_observations", None)
    if initial_frames is not None:
      # Using history buffer frames for initialization, if they are available.
      with tf.control_dependencies([new_values]):
        # Transpose to [batch, height, width, history, channels] and merge
        # history and channels into one dimension.
        initial_frames = tf.transpose(initial_frames, [0, 2, 3, 1, 4])
        initial_frames = tf.reshape(initial_frames,
                                    (len(self),) + self.observ_shape)
    else:
      inx = tf.concat(
          [
              tf.ones(tf.size(tf.shape(new_values)),
                      dtype=tf.int32)[:-1],
              [self.history]
          ],
          axis=0)
      initial_frames = tf.tile(new_values, inx)
    assign_op = tf.scatter_update(self._observ, indices, initial_frames)
    with tf.control_dependencies([assign_op]):
      return tf.gather(self.observ, indices)

  def _transform_history_observations(self, frames):
    # Should be implemented if ever two StackWrappers are to be used together.
    raise NotImplementedError


class AutoencoderWrapper(WrapperBase):
  """ Transforms the observations taking the bottleneck
      state of an autoencoder"""

  def __init__(self, batch_env):
    super(AutoencoderWrapper, self).__init__(batch_env)
    self._observ = self._observ = tf.Variable(
        tf.zeros((len(self),) + self.observ_shape, self.observ_dtype),
        trainable=False)
    with tf.variable_scope(tf.get_variable_scope(), reuse=tf.AUTO_REUSE):
      autoencoder_hparams = autoencoders.autoencoder_discrete_pong()
      self.autoencoder_model = autoencoders.AutoencoderOrderedDiscrete(
          autoencoder_hparams, tf.estimator.ModeKeys.EVAL)
    self.autoencoder_model.set_mode(tf.estimator.ModeKeys.EVAL)

  @property
  def observ_shape(self):
    height, width, _ = self._batch_env.observ_shape
    ae_height = int(math.ceil(height / self.autoencoder_factor))
    ae_width = int(math.ceil(width / self.autoencoder_factor))
    ae_channels = 24  # TODO(piotrmilos): make it better
    return (ae_height, ae_width, ae_channels)

  @property
  def autoencoder_factor(self):
    """By how much to divide sizes when using autoencoders."""
    hparams = autoencoders.autoencoder_discrete_pong()
    return 2**hparams.num_hidden_layers

  def simulate(self, action):
    reward, done = self._batch_env.simulate(action)
    with tf.control_dependencies([reward, done]):
      with tf.variable_scope(tf.get_variable_scope(), reuse=tf.AUTO_REUSE):
        ret = self.autoencoder_model.encode(self._batch_env.observ)
        ret = tf.cast(ret, self.observ_dtype)
        assign_op = self._observ.assign(ret)
        with tf.control_dependencies([assign_op]):
          return tf.identity(reward), tf.identity(done)

  def _reset_non_empty(self, indices):
    with tf.variable_scope(tf.get_variable_scope(), reuse=tf.AUTO_REUSE):
      new_values = self._batch_env._reset_non_empty(indices)  # pylint: disable=protected-access
      ret = self.autoencoder_model.encode(new_values)
      ret = tf.cast(ret, self.observ_dtype)
      assign_op = tf.scatter_update(self._observ, indices, ret)
      with tf.control_dependencies([assign_op]):
        return tf.gather(self.observ, indices)

  def _transform_history_observations(self, frames):
    batch_size, history_size = frames.get_shape().as_list()[:2]
    new_frames = tf.reshape(frames, (-1,) + self._batch_env.observ_shape)
    new_frames = tf.cast(new_frames, tf.int32)
    new_frames = self.autoencoder_model.encode(new_frames)
    new_frames = tf.cast(new_frames, self.observ_dtype)
    return new_frames.reshape((batch_size, history_size) + self.observ_shape)


class IntToBitWrapper(WrapperBase):
  """Unpacks the observations from integer values to bit values"""

  def __init__(self, batch_env):
    super(IntToBitWrapper, self).__init__(batch_env)
    self._observ = self._observ = tf.Variable(
        tf.zeros((len(self),) + self.observ_shape, self.observ_dtype),
        trainable=False)

  @property
  def observ_shape(self):
    height, width, channels = self._batch_env.observ_shape
    # We treat each channel as 8-bit integer to be expanded to 8 channels
    return (height, width, channels*8)

  def simulate(self, action):
    action = tf.Print(action, [action], message="action=", summarize=200)

    # action = tf.zeros_like(action) #Temporary hacked bugfix
    reward, done = self._batch_env.simulate(action)
    with tf.control_dependencies([reward, done]):
      with tf.variable_scope(tf.get_variable_scope(), reuse=tf.AUTO_REUSE):
        unpacked = discretization.int_to_bit(self._batch_env.observ, 8)
        unpacked = tf.reshape(unpacked, (-1,)+self.observ_shape)
        unpacked = tf.cast(unpacked, self.observ_dtype)
        assign_op = self._observ.assign(unpacked)
        with tf.control_dependencies([assign_op]):
          return tf.identity(reward), tf.identity(done)

  def _reset_non_empty(self, indices):
    # pylint: disable=protected-access
    new_values = self._batch_env._reset_non_empty(indices)
    new_values_unpacked = discretization.int_to_bit(new_values, 8)
    new_values_unpacked = tf.reshape(new_values_unpacked, (-1,)
                                     +self.observ_shape)
    new_values_unpacked = tf.cast(new_values_unpacked, self.observ_dtype)
    # pylint: enable=protected-access
    assign_op = tf.scatter_update(self._observ, indices, new_values_unpacked)
    with tf.control_dependencies([assign_op]):
      return tf.identity(new_values_unpacked)

  def _transform_history_observations(self, frames):
    batch_size, history_size = frames.get_shape().as_list()[:2]
    new_frames = discretization.int_to_bit(frames, 8)
    new_frames = tf.reshape(
        new_frames, (batch_size, history_size) + self.observ_shape
    )
    return tf.cast(new_frames, self.observ_dtype)<|MERGE_RESOLUTION|>--- conflicted
+++ resolved
@@ -67,12 +67,8 @@
     Args:
       frames: A tensor of history frames to transform.
 
-<<<<<<< HEAD
-    Returns a tensor of transformed frames.
-=======
     Returns:
       a tensor of transformed frames.
->>>>>>> 38c9e690
     """
     return frames
 
