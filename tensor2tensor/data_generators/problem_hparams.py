# Copyright 2017 Google Inc.
#
# Licensed under the Apache License, Version 2.0 (the "License");
# you may not use this file except in compliance with the License.
# You may obtain a copy of the License at
#
#     http://www.apache.org/licenses/LICENSE-2.0
#
# Unless required by applicable law or agreed to in writing, software
# distributed under the License is distributed on an "AS IS" BASIS,
# WITHOUT WARRANTIES OR CONDITIONS OF ANY KIND, either express or implied.
# See the License for the specific language governing permissions and
# limitations under the License.

"""Hyperparameters defining different problems.

"""
from __future__ import absolute_import
from __future__ import division
from __future__ import print_function

import os

# Dependency imports

from tensor2tensor.data_generators import text_encoder
from tensor2tensor.models import modalities  # pylint: disable=unused-import
from tensor2tensor.utils import registry

import tensorflow as tf


def problem_hparams(problem_name, model_hparams):
  """Generate problem hyperparameters based on problem name.

  Args:
    problem_name: a string
    model_hparams: a tf.contrib.training.HParams

  Returns:
    a tf.contrib.training.HParams

  Raises:
    ValueError: if problem_name is unknown.
  """
  base_name, was_reversed, was_copy = parse_problem_name(problem_name)
  p = _lookup_problem_hparams_fn(base_name)(model_hparams)
  if was_reversed:
    _reverse_problem_hparams(p)
    if "image_cifar10" in base_name:
      p.loss_multiplier = 1.
  if was_copy:
    _copy_problem_hparams(p)
  return p


def parse_problem_name(problem_name):
  """Determines if problem_name specifies a copy and/or reversal.

  Args:
    problem_name: A string containing a single problem name from FLAGS.problems.

  Returns:
    base_name: A string with the base problem name.
    was_reversed: A boolean.
    was_copy: A boolean.
  """
  # Recursively strip tags until we reach a base name.
  if problem_name.endswith("_rev"):
    base, _, was_copy = parse_problem_name(problem_name[:-4])
    return base, True, was_copy
  if problem_name.endswith("_copy"):
    base, was_reversed, _ = parse_problem_name(problem_name[:-5])
    return base, was_reversed, True
  return problem_name, False, False


def _lookup_problem_hparams_fn(name):
  if name not in PROBLEM_HPARAMS_MAP:
    map_str = "* " + "\n* ".join(sorted(PROBLEM_HPARAMS_MAP.keys()))
    error_msg = "%s not in the supported set of problems:\n%s" % (name, map_str)
    raise ValueError(error_msg)
  return PROBLEM_HPARAMS_MAP.get(name)


def _copy_problem_hparams(p_hparams):
  """Use input modality, vocab, and space id for target."""
  p = p_hparams
  # Duplicate input modality.
  p.target_modality = p.input_modality["inputs"]
  # Duplicate input vocabulary.
  p.vocabulary["targets"] = p.vocabulary["inputs"]
  # Duplicate input space ids.
  p.target_space_id = p.input_space_id
  # Mark that p was reversed.
  p.was_copy = True


def _reverse_problem_hparams(p_hparams):
  """Swap input/output modalities, vocab, and space ids."""
  p = p_hparams

  # Swap modalities.
  input_modality = p.input_modality["inputs"]
  target_modality = p.target_modality
  p.input_modality["inputs"] = target_modality
  p.target_modality = input_modality

  # Swap vocabularies.
  input_vocabulary = p.vocabulary["inputs"]
  target_vocabulary = p.vocabulary["targets"]
  p.vocabulary["inputs"] = target_vocabulary
  p.vocabulary["targets"] = input_vocabulary

  # Swap input/target space ids.
  input_space_id = p.input_space_id
  target_space_id = p.target_space_id
  p.input_space_id = target_space_id
  p.target_space_id = input_space_id

  # Mark that p was reversed.
  p.was_reversed = True


def default_problem_hparams():
  """A set of basic model hyperparameters."""
  return tf.contrib.training.HParams(
      # Use this parameter to get comparable perplexity numbers with different
      # tokenizations.  This value should be set to the ratio of the number of
      # tokens in the test set according to the tokeization used to the number
      # of tokens in the test set in the "official" tokenization.  For example,
      # if we are using a word-piece based model and we want to compute
      # per-word perplexity, then we set loss_multiplier to the number of
      # wordpieces per word in the test set.
      loss_multiplier=1.0,

      # Use this parameter to allow for larger sequences in the batch. Without
      # the use of this parameter, the size of the inner two dimensions will be
      # used to judge the sequence length.
      batch_size_multiplier=1,

      # To make queues of the right capacity, it's good to know the maximal
      # expected batch size, as it can vary a lot. It only affects performance
      # of input readers and memory use. The defaults should be safe and fast,
      # but decrease if your reader uses a lot of memory and increase if slow.
      max_expected_batch_size_per_shard=64,

      # Modalities used to map from input features to a space compatible with
      # chosen model architecture.  One modality spec (which is a 2-tuple,
      # (modality_full_name, vocab_size)) per feature key. modality_full_name is
      # a string type:name, e.g. class_label:class_label_2d. Leaving off the
      # name uses the default modality for that type (e.g. class_label ==
      # class_label:default).
      input_modality={},

      # Modality used to map from hidden representation to the target space.
      # Specified as a modality spec, a 2-tuple described above.
      target_modality=None,

      # Identifiers used to tell the model which input/target space will be
      # expected. For example, it can tell that we expect French as characters
      # as output, or Spanish as sound. An integer with the following semantics:
      #   0: Generic / unknown output space (default)
      #   1: Image labels
      #   2: English characters
      #   3: English tokens
      #   4: English bpe tokens
      #   5: French characters
      #   6: French tokens
      #   7: German characters
      #   8: German tokens
      #   9: German bpe tokens
      #   10: Digit cipher lexicon 0
      #   11: Digit cipher lexicon 1
      #   12: Audio waveform domain
      #   13: Audio spectral domain
      #   14: Parse characters
      #   15: Parse tokens
<<<<<<< HEAD
      #   16: Icelandic characters
      #   17: Icelandic tokens
      #   18: Icelandic parse tokens
=======
      #   16: Chinese tokens
>>>>>>> 50e8b08c
      # Add more above if needed.
      input_space_id=0,
      target_space_id=0,

      # Vocabulary per feature key.
      #   a vocabulary converts to/from human-readable strings.
      # E.g. {"inputs": text_encoder.ByteTextEncoder(),
      #       "targets": text_encoder.SubwordTextEncoder("vocab_filename.txt")}
      vocabulary={
          "inputs": text_encoder.TextEncoder(),
          "targets": text_encoder.TextEncoder()
      },

      # This is a marker to keep track if the problem was reversed or copied.
      # Only set automatically, do not override the default.
      #
      # These tags can be combined in order to perform copies of the input or
      # the targets. For instance `problem_copy` will copy the inputs, but
      # `problem_rev_copy` will copy the targets.
      was_reversed=False,
      was_copy=False,
    )


def test_problem_hparams(unused_model_hparams, input_vocab_size,
                         target_vocab_size):
  """Problem hparams for testing model bodies."""
  p = default_problem_hparams()
  p.input_modality = {"inputs": (registry.Modalities.SYMBOL, input_vocab_size)}
  p.target_modality = (registry.Modalities.SYMBOL, target_vocab_size)
  p.vocabulary = {
      "inputs": text_encoder.TextEncoder(),
      "targets": text_encoder.TextEncoder()
  }
  return p


def algorithmic(vocab_size, unused_model_hparams):
  """Default parameters for algorithmic tasks."""
  p = default_problem_hparams()
  p.input_modality = {"inputs": (registry.Modalities.SYMBOL, vocab_size)}
  p.target_modality = (registry.Modalities.SYMBOL, vocab_size)
  p.vocabulary = {
      "inputs": text_encoder.TextEncoder(),
      "targets": text_encoder.TextEncoder(),
  }
  p.input_space_id = 10
  p.target_space_id = 11
  return p


def audio_timit_characters(unused_model_hparams):
  """English audio transcription benchmark."""
  p = default_problem_hparams()
  p.input_modality = {
      "inputs": (registry.Modalities.AUDIO, None),
  }
  p.target_modality = (registry.Modalities.SYMBOL, 256)
  p.vocabulary = {
      "inputs": text_encoder.TextEncoder(),
      "targets": text_encoder.ByteTextEncoder(),
  }
  p.batch_size_multiplier = 256
  p.loss_multiplier = 2.0
  p.input_space_id = 12
  p.target_space_id = 2
  return p


def audio_timit_tokens(model_hparams, wrong_vocab_size):
  """English audio transcription benchmark.

  Args:
    model_hparams: a tf.contrib.training.HParams
    wrong_vocab_size: a number used in the filename indicating the approximate
      vocabulary size.  This is not to be confused with the actual vocabulary
      size.
  Returns:
    a tf.contrib.training.HParams
  """
  p = default_problem_hparams()
  # This vocab file must be present within the data directory.
  vocab_filename = os.path.join(model_hparams.data_dir,
                                "tokens.vocab.%d" % wrong_vocab_size)
  subtokenizer = text_encoder.SubwordTextEncoder(vocab_filename)
  p.input_modality = {
      "inputs": (registry.Modalities.AUDIO, None),
  }
  p.target_modality = (registry.Modalities.SYMBOL, subtokenizer.vocab_size)
  p.vocabulary = {
      "inputs": text_encoder.TextEncoder(),
      "targets": subtokenizer,
  }
  p.batch_size_multiplier = 256
  p.loss_multiplier = 2.0
  p.input_space_id = 13
  p.target_space_id = 3
  return p


def audio_wsj_characters(unused_model_hparams):
  """English audio transcription benchmark."""
  p = default_problem_hparams()
  p.input_modality = {
      "inputs": (registry.Modalities.AUDIO, None),
  }
  p.target_modality = (registry.Modalities.SYMBOL, 256)
  p.vocabulary = {
      "inputs": text_encoder.TextEncoder(),
      "targets": text_encoder.ByteTextEncoder(),
  }
  p.batch_size_multiplier = 512
  p.loss_multiplier = 2.0
  p.input_space_id = 13
  p.target_space_id = 2
  return p


def audio_wsj_tokens(model_hparams, wrong_vocab_size):
  """English audio transcription benchmark.

  Args:
    model_hparams: a tf.contrib.training.HParams
    wrong_vocab_size: a number used in the filename indicating the approximate
      vocabulary size.  This is not to be confused with the actual vocabulary
      size.
  Returns:
    a tf.contrib.training.HParams
  """
  p = default_problem_hparams()
  # This vocab file must be present within the data directory.
  vocab_filename = os.path.join(model_hparams.data_dir,
                                "tokens.vocab.%d" % wrong_vocab_size)
  subtokenizer = text_encoder.SubwordTextEncoder(vocab_filename)
  p.input_modality = {
      "inputs": (registry.Modalities.AUDIO, None),
  }
  p.target_modality = (registry.Modalities.SYMBOL, subtokenizer.vocab_size)
  p.vocabulary = {
      "inputs": text_encoder.TextEncoder(),
      "targets": subtokenizer,
  }
  p.batch_size_multiplier = 512
  p.loss_multiplier = 2.0
  p.input_space_id = 12
  p.target_space_id = 3
  return p


def lm1b_32k(model_hparams):
  """Billion-word language-modeling benchmark, 32k subword vocabulary."""
  p = default_problem_hparams()
  # ratio of dev tokens (including eos) to dev words (including eos)
  # 176884 / 159658 = 1.107893
  p.perplexity_exponent = 1.107893
  p.input_modality = {}
  encoder = text_encoder.SubwordTextEncoder(
      os.path.join(model_hparams.data_dir, "lm1b_32k.subword_text_encoder"))
  p.target_modality = (registry.Modalities.SYMBOL, encoder.vocab_size)
  p.vocabulary = {
      "targets": encoder
  }
  p.target_space_id = 3
  return p


<<<<<<< HEAD

def lm1b_64k(model_hparams):
  """Billion-word language-modeling benchmark, 64k subtoken vocabulary."""
=======
def wiki_32k(model_hparams):
  """Wikipedia title to article.  32k subtoken vocabulary."""
>>>>>>> 50e8b08c
  p = default_problem_hparams()
  encoder = text_encoder.SubwordTextEncoder(
      os.path.join(model_hparams.data_dir, "wiki_32k.subword_text_encoder"))
  p.input_modality = {
      "inputs": (registry.Modalities.SYMBOL, encoder.vocab_size)
  }
  p.target_modality = (registry.Modalities.SYMBOL, encoder.vocab_size)
  p.vocabulary = {
      "inputs": encoder,
      "targets": encoder
  }
  p.target_space_id = 3
  return p


def lmptb_10k(model_hparams):
  """Penn Tree Bank language-modeling benchmark, 10k token vocabulary."""
  p = default_problem_hparams()
  p.input_modality = {}
  p.target_modality = (registry.Modalities.SYMBOL, 10000)
  vocabulary = text_encoder.TokenTextEncoder(
      os.path.join(model_hparams.data_dir, "lmptb_10k.vocab"))
  p.vocabulary = {
      "targets": vocabulary,
  }
  p.input_space_id = 3
  p.target_space_id = 3
  return p


def wmt_enfr_characters(unused_model_hparams):
  """English to French translation benchmark."""
  p = default_problem_hparams()
  p.input_modality = {"inputs": (registry.Modalities.SYMBOL, 256)}
  p.target_modality = (registry.Modalities.SYMBOL, 256)
  p.vocabulary = {
      "inputs": text_encoder.ByteTextEncoder(),
      "targets": text_encoder.ByteTextEncoder(),
  }
  p.loss_multiplier = 2.0
  p.input_space_id = 2
  p.target_space_id = 5
  return p


def wmt_enfr_tokens(model_hparams, wrong_vocab_size):
  """English to French translation benchmark.

  Args:
    model_hparams: a tf.contrib.training.HParams
    wrong_vocab_size: a number used in the filename indicating the approximate
      vocabulary size.  This is not to be confused with the actual vocabulary
      size.
  Returns:
    a tf.contrib.training.HParams
  """
  p = default_problem_hparams()
  # This vocab file must be present within the data directory.
  vocab_filename = os.path.join(model_hparams.data_dir,
                                "tokens.vocab.%d" % wrong_vocab_size)
  subtokenizer = text_encoder.SubwordTextEncoder(vocab_filename)
  p.input_modality = {
      "inputs": (registry.Modalities.SYMBOL, subtokenizer.vocab_size)
  }
  p.target_modality = (registry.Modalities.SYMBOL, subtokenizer.vocab_size)
  p.vocabulary = {
      "inputs": subtokenizer,
      "targets": subtokenizer,
  }
  p.input_space_id = 3
  p.target_space_id = 6
  return p


def wmt_ende_bpe32k(model_hparams):
  """English to German translation benchmark."""
  p = default_problem_hparams()
  vocab_size = 40960
  modality_spec = (registry.Modalities.SYMBOL, vocab_size)
  p.input_modality = {"inputs": modality_spec}
  p.target_modality = modality_spec
  # This vocab file must be present within the data directory.
  vocab_filename = os.path.join(model_hparams.data_dir, "vocab.bpe.32000")
  p.vocabulary = {
      "inputs": text_encoder.TokenTextEncoder(vocab_filename=vocab_filename),
      "targets": text_encoder.TokenTextEncoder(vocab_filename=vocab_filename),
  }
  p.loss_multiplier = 1.4
  p.input_space_id = 4
  p.target_space_id = 9
  return p


def wmt_ende_characters(unused_model_hparams):
  """English to German translation benchmark."""
  p = default_problem_hparams()
  p.input_modality = {"inputs": (registry.Modalities.SYMBOL, 256)}
  p.target_modality = (registry.Modalities.SYMBOL, 256)
  p.vocabulary = {
      "inputs": text_encoder.ByteTextEncoder(),
      "targets": text_encoder.ByteTextEncoder(),
  }
  p.loss_multiplier = 2.0
  p.input_space_id = 2
  p.target_space_id = 7
  return p


def wmt_ende_tokens(model_hparams, wrong_vocab_size):
  """English to German translation benchmark."""
  p = default_problem_hparams()
  # This vocab file must be present within the data directory.
  vocab_filename = os.path.join(model_hparams.data_dir,
                                "tokens.vocab.%d" % wrong_vocab_size)
  subtokenizer = text_encoder.SubwordTextEncoder(vocab_filename)
  p.input_modality = {
      "inputs": (registry.Modalities.SYMBOL, subtokenizer.vocab_size)
  }
  p.target_modality = (registry.Modalities.SYMBOL, subtokenizer.vocab_size)
  p.vocabulary = {
      "inputs": subtokenizer,
      "targets": subtokenizer,
  }
  p.input_space_id = 3
  p.target_space_id = 8
  return p


def wmt_zhen_tokens(model_hparams, wrong_vocab_size):
  """Chinese to English translation benchmark."""
  p = default_problem_hparams()
  # This vocab file must be present within the data directory.
  if model_hparams.shared_embedding_and_softmax_weights == 1:
    model_hparams.shared_embedding_and_softmax_weights = 0
  source_vocab_filename = os.path.join(model_hparams.data_dir,
                                       "tokens.vocab.zh.%d" % wrong_vocab_size)
  target_vocab_filename = os.path.join(model_hparams.data_dir,
                                       "tokens.vocab.en.%d" % wrong_vocab_size)
  source_token = text_encoder.SubwordTextEncoder(source_vocab_filename)
  target_token = text_encoder.SubwordTextEncoder(target_vocab_filename)
  p.input_modality = {
      "inputs": (registry.Modalities.SYMBOL, source_token.vocab_size)
  }
  p.target_modality = (registry.Modalities.SYMBOL, target_token.vocab_size)
  p.vocabulary = {
      "inputs": source_token,
      "targets": target_token,
  }
  p.loss_multiplier = 1.4
  p.input_space_id = 16
  p.target_space_id = 4
  return p


def wmt_ende_v2(model_hparams, vocab_size):
  """English to German translation benchmark with separate vocabularies."""
  p = default_problem_hparams()
  # These vocab files must be present within the data directory.
  source_vocab_filename = os.path.join(model_hparams.data_dir,
                                       "wmt_ende_v2.en.vocab.%d" % vocab_size)
  target_vocab_filename = os.path.join(model_hparams.data_dir,
                                       "wmt_ende_v2.de.vocab.%d" % vocab_size)
  p.input_modality = {"inputs": (registry.Modalities.SYMBOL, vocab_size)}
  p.target_modality = (registry.Modalities.SYMBOL, vocab_size)
  p.vocabulary = {
      "inputs": text_encoder.SubwordTextEncoder(source_vocab_filename),
      "targets": text_encoder.SubwordTextEncoder(target_vocab_filename),
  }
  p.input_space_id = 3
  p.target_space_id = 8
  return p


def wmt_concat(model_hparams, wrong_vocab_size):
  """English to German translation benchmark."""
  p = default_problem_hparams()
  # This vocab file must be present within the data directory.
  vocab_filename = os.path.join(model_hparams.data_dir,
                                "tokens.vocab.%d" % wrong_vocab_size)
  subtokenizer = text_encoder.SubwordTextEncoder(vocab_filename)
  vocab_size = subtokenizer.vocab_size
  p.input_modality = {}
  p.target_modality = (registry.Modalities.SYMBOL, vocab_size)
  p.vocabulary = {"targets": subtokenizer}
  return p


def wmt_parsing_characters(model_hparams):
  """English to parse tree translation benchmark."""
  p = default_problem_hparams()
  p.input_modality = {"inputs": (registry.Modalities.SYMBOL, 256)}
  p.target_modality = (registry.Modalities.SYMBOL, 256)
  p.vocabulary = {
      "inputs": text_encoder.ByteTextEncoder(),
      "targets": text_encoder.ByteTextEncoder(),
  }
  p.loss_multiplier = 2.0
  p.input_space_id = 2
  p.target_space_id = 14
  return p


def wmt_parsing_tokens(model_hparams, wrong_vocab_size):
  """English to parse tree translation benchmark.

  Args:
    model_hparams: a tf.contrib.training.HParams
    wrong_vocab_size: a number used in the filename indicating the approximate
      vocabulary size.  This is not to be confused with the actual vocabulary
      size.
  Returns:
    a tf.contrib.training.HParams
  """
  p = default_problem_hparams()
  # This vocab file must be present within the data directory.
  vocab_filename = os.path.join(model_hparams.data_dir,
                                "tokens.vocab.%d" % wrong_vocab_size)
  subtokenizer = text_encoder.SubwordTextEncoder(vocab_filename)
  p.input_modality = {
      "inputs": (registry.Modalities.SYMBOL, subtokenizer.vocab_size)
  }
  p.target_modality = (registry.Modalities.SYMBOL, subtokenizer.vocab_size)
  p.vocabulary = {
      "inputs": subtokenizer,
      "targets": subtokenizer,
  }
  p.input_space_id = 3
  p.target_space_id = 15
  return p


def wsj_parsing_tokens(model_hparams, prefix,
                       wrong_source_vocab_size,
                       wrong_target_vocab_size):
  """English to parse tree translation benchmark.

  Args:
    model_hparams: a tf.contrib.training.HParams
    wrong_source_vocab_size: a number used in the filename indicating the
      approximate vocabulary size.  This is not to be confused with the actual
      vocabulary size.
    wrong_target_vocab_size: a number used in the filename indicating the
      approximate target vocabulary size. This is not to be confused with the
      actual target vocabulary size.
  Returns:
    a tf.contrib.training.HParams
  """
  p = default_problem_hparams()
  # This vocab file must be present within the data directory.
  source_vocab_filename = os.path.join(
      model_hparams.data_dir,
      prefix + "_source.tokens.vocab.%d" % wrong_source_vocab_size)
  target_vocab_filename = os.path.join(
      model_hparams.data_dir,
      prefix + "_target.tokens.vocab.%d" % wrong_target_vocab_size)
  source_subtokenizer = text_encoder.SubwordTextEncoder(source_vocab_filename)
  target_subtokenizer = text_encoder.SubwordTextEncoder(target_vocab_filename)
  p.input_modality = {
      "inputs": (registry.Modalities.SYMBOL, source_subtokenizer.vocab_size)
  }
  p.target_modality = (registry.Modalities.SYMBOL,
                       target_subtokenizer.vocab_size)
  p.vocabulary = {
      "inputs": source_subtokenizer,
      "targets": target_subtokenizer,
  }
  p.input_space_id = 3
  p.target_space_id = 15
  return p


def ice_parsing_tokens(model_hparams, wrong_source_vocab_size):
  """Icelandic to parse tree translation benchmark.

  Args:
    model_hparams: a tf.contrib.training.HParams
  Returns:
    a tf.contrib.training.HParams
  """
  p = default_problem_hparams()
  # This vocab file must be present within the data directory.
  source_vocab_filename = os.path.join(
      model_hparams.data_dir,
      "ice_source.tokens.vocab.%d" % wrong_source_vocab_size)
  target_vocab_filename = os.path.join(
      model_hparams.data_dir,
      "ice_target.tokens.vocab.256")
  source_subtokenizer = text_encoder.SubwordTextEncoder(source_vocab_filename)
  target_subtokenizer = text_encoder.SubwordTextEncoder(target_vocab_filename)
  p.input_modality = {
      "inputs": (registry.Modalities.SYMBOL, source_subtokenizer.vocab_size)
  }
  p.target_modality = (registry.Modalities.SYMBOL, 256)
  p.vocabulary = {
      "inputs": source_subtokenizer,
      "targets": target_subtokenizer,
  }
  p.input_space_id = 17 # Icelandic tokens
  p.target_space_id = 18 # Icelandic parse tokens
  return p


def image_cifar10(unused_model_hparams):
  """CIFAR-10."""
  p = default_problem_hparams()
  p.input_modality = {
      "inputs": ("%s:small_image_modality" % registry.Modalities.IMAGE, None)
  }
  p.target_modality = (registry.Modalities.CLASS_LABEL, 10)
  p.batch_size_multiplier = 4
  p.max_expected_batch_size_per_shard = 8
  p.loss_multiplier = 3.0
  p.input_space_id = 1
  p.target_space_id = 1
  return p


def image_mnist(unused_model_hparams):
  """MNIST."""
  p = default_problem_hparams()
  p.input_modality = {"inputs": (registry.Modalities.SYMBOL, 256)}
  p.target_modality = (registry.Modalities.CLASS_LABEL, 10)
  p.batch_size_multiplier = 4
  p.max_expected_batch_size_per_shard = 8
  p.loss_multiplier = 3.0
  p.input_space_id = 1
  p.target_space_id = 1
  return p


def image_imagenet(model_hparams):
  """ImageNet."""
  p = default_problem_hparams()
  p.input_modality = {
      "inputs": (registry.Modalities.IMAGE, None),
  }
  target_modality = ("%s:class_label_2d" % registry.Modalities.CLASS_LABEL
                     if model_hparams.imagenet_use_2d else
                     registry.Modalities.CLASS_LABEL)
  p.target_modality = (target_modality, 1000)
  p.batch_size_multiplier = 256
  p.max_expected_batch_size_per_shard = 2
  p.loss_multiplier = 0.7
  p.input_space_id = 1
  p.target_space_id = 1
  return p


def image_mscoco_characters(unused_model_hparams):
  """COCO image captioning with captions as characters."""
  p = default_problem_hparams()
  p.input_modality = {"inputs": (registry.Modalities.IMAGE, None)}
  p.target_modality = (registry.Modalities.SYMBOL, 256)
  p.vocabulary = {
      "inputs": text_encoder.TextEncoder(),
      "targets": text_encoder.ByteTextEncoder(),
  }
  p.batch_size_multiplier = 128
  p.max_expected_batch_size_per_shard = 2
  p.loss_multiplier = 2.0
  p.input_space_id = 1
  p.target_space_id = 2
  return p


def image_mscoco_tokens(model_hparams, vocab_count):
  """COCO image captioning with captions as tokens."""
  p = default_problem_hparams()
  p.input_modality = {"inputs": (registry.Modalities.IMAGE, None)}
  # This vocab file must be present within the data directory.
  vocab_filename = os.path.join(model_hparams.data_dir,
                                "tokens.vocab.%d" % vocab_count)
  subtokenizer = text_encoder.SubwordTextEncoder(vocab_filename)
  p.target_modality = (registry.Modalities.SYMBOL, subtokenizer.vocab_size)
  p.vocabulary = {
      "inputs": text_encoder.TextEncoder(),
      "targets": subtokenizer,
  }
  p.batch_size_multiplier = 256
  p.max_expected_batch_size_per_shard = 2


def img2img_imagenet(unused_model_hparams):
  """Image 2 Image for imagenet dataset."""
  p = default_problem_hparams()
  p.input_modality = {"inputs": ("image:identity", None)}
  p.target_modality = ("image:identity", None)
  p.batch_size_multiplier = 256
  p.max_expected_batch_size_per_shard = 4
  p.input_space_id = 1
  p.target_space_id = 1
  return p


# Dictionary of named hyperparameter settings for various problems.
# This is only accessed through the problem_hparams function below.
PROBLEM_HPARAMS_MAP = {
    "algorithmic_addition_binary40": lambda p: algorithmic(4, p),
    "algorithmic_addition_decimal40": lambda p: algorithmic(12, p),
    "algorithmic_identity_binary40": lambda p: algorithmic(4, p),
    "algorithmic_identity_decimal40": lambda p: algorithmic(12, p),
    "algorithmic_multiplication_binary40": lambda p: algorithmic(4, p),
    "algorithmic_multiplication_decimal40": lambda p: algorithmic(12, p),
    "algorithmic_reverse_binary40": lambda p: algorithmic(4, p),
    "algorithmic_reverse_decimal40": lambda p: algorithmic(12, p),
    "algorithmic_reverse_nlplike_decimal8K": lambda p: algorithmic(8002, p),
    "algorithmic_reverse_nlplike_decimal32K": lambda p: algorithmic(32002, p),
    "algorithmic_shift_decimal40": lambda p: algorithmic(22, p),
    "audio_timit_characters_tune": audio_timit_characters,
    "audio_timit_characters_test": audio_timit_characters,
    "audio_timit_tokens_8k_tune": lambda p: audio_timit_tokens(p, 2**13),
    "audio_timit_tokens_8k_test": lambda p: audio_timit_tokens(p, 2**13),
    "audio_wsj_characters_tune": audio_wsj_characters,
    "audio_wsj_characters_test": audio_wsj_characters,
    "audio_wsj_tokens_8k_tune": lambda p: audio_wsj_tokens(p, 2**13),
    "audio_wsj_tokens_8k_test": lambda p: audio_wsj_tokens(p, 2**13),
    "lm1b_32k": lm1b_32k,
    "wiki_32k": wiki_32k,
    "lmptb_10k": lmptb_10k,
    "wmt_parsing_characters": wmt_parsing_characters,
    "ice_parsing_characters": wmt_parsing_characters,
    "ice_parsing_tokens": lambda p: ice_parsing_tokens(p, 2**13),
    "wmt_parsing_tokens_8k": lambda p: wmt_parsing_tokens(p, 2**13),
    "wsj_parsing_tokens_16k": lambda p: wsj_parsing_tokens(p, "wsj", 2**14, 2**9),
    "wsj_parsing_tokens_32k": lambda p: wsj_parsing_tokens(p, "wsj", 2**15, 2**9),
    "wmt_enfr_characters": wmt_enfr_characters,
    "wmt_enfr_tokens_8k": lambda p: wmt_enfr_tokens(p, 2**13),
    "wmt_enfr_tokens_32k": lambda p: wmt_enfr_tokens(p, 2**15),
    "wmt_enfr_tokens_32k_shuffled": lambda p: wmt_enfr_tokens(p, 2**15),
    "wmt_enfr_tokens_32k_combined": lambda p: wmt_enfr_tokens(p, 2**15),
    "wmt_enfr_tokens_128k": lambda p: wmt_enfr_tokens(p, 2**17),
    # bytes per subtoken: 3.267350
    "wmt_ende_concat_8k": lambda p: wmt_concat(p, 2**13),
    # bytes per subtoken: 4.236272
    "wmt_ende_concat_32k": lambda p: wmt_concat(p, 2**15),
    "wmt_ende_characters": wmt_ende_characters,
    "wmt_ende_tokens_8k": lambda p: wmt_ende_tokens(p, 2**13),
    "wmt_ende_tokens_32k": lambda p: wmt_ende_tokens(p, 2**15),
    "wmt_ende_tokens_128k": lambda p: wmt_ende_tokens(p, 2**17),
    # bytes per subtoken: 4.59291664162
    "wmt_ende_bpe32k": wmt_ende_bpe32k,
    "wmt_ende_bpe32k_shuffled": wmt_ende_bpe32k,
    "wmt_ende_bpe32k_combined": wmt_ende_bpe32k,
    "wmt_ende_bpe32k_160": wmt_ende_bpe32k,
    "wmt_ende_v2_32k_combined": lambda p: wmt_ende_v2(p, 2**15),
    "wmt_ende_v2_16k_combined": lambda p: wmt_ende_v2(p, 2**14),
    "wmt_zhen_tokens_32k": lambda p: wmt_zhen_tokens(p, 2**15),
    "image_cifar10_tune": image_cifar10,
    "image_cifar10_test": image_cifar10,
    "image_mnist_tune": image_mnist,
    "image_mnist_test": image_mnist,
    "image_mscoco_characters_tune": image_mscoco_characters,
    "image_mscoco_characters_test": image_mscoco_characters,
    "image_mscoco_tokens_8k_tune": lambda p: image_mscoco_tokens(p, 2**13),
    "image_mscoco_tokens_8k_test": lambda p: image_mscoco_tokens(p, 2**13),
    "image_mscoco_tokens_32k_tune": lambda p: image_mscoco_tokens(p, 2**15),
    "image_mscoco_tokens_32k_test": lambda p: image_mscoco_tokens(p, 2**15),
    "image_mscoco_tokens_128k_tune": lambda p: image_mscoco_tokens(p, 2**17),
    "image_mscoco_tokens_128k_test": lambda p: image_mscoco_tokens(p, 2**17),
    "image_imagenet": image_imagenet,
    "img2img_imagenet": img2img_imagenet,
}<|MERGE_RESOLUTION|>--- conflicted
+++ resolved
@@ -176,13 +176,10 @@
       #   13: Audio spectral domain
       #   14: Parse characters
       #   15: Parse tokens
-<<<<<<< HEAD
-      #   16: Icelandic characters
-      #   17: Icelandic tokens
-      #   18: Icelandic parse tokens
-=======
       #   16: Chinese tokens
->>>>>>> 50e8b08c
+      #   17: Icelandic characters
+      #   18: Icelandic tokens
+      #   19: Icelandic parse tokens
       # Add more above if needed.
       input_space_id=0,
       target_space_id=0,
@@ -349,14 +346,8 @@
   return p
 
 
-<<<<<<< HEAD
-
-def lm1b_64k(model_hparams):
-  """Billion-word language-modeling benchmark, 64k subtoken vocabulary."""
-=======
 def wiki_32k(model_hparams):
   """Wikipedia title to article.  32k subtoken vocabulary."""
->>>>>>> 50e8b08c
   p = default_problem_hparams()
   encoder = text_encoder.SubwordTextEncoder(
       os.path.join(model_hparams.data_dir, "wiki_32k.subword_text_encoder"))
@@ -654,8 +645,8 @@
       "inputs": source_subtokenizer,
       "targets": target_subtokenizer,
   }
-  p.input_space_id = 17 # Icelandic tokens
-  p.target_space_id = 18 # Icelandic parse tokens
+  p.input_space_id = 18 # Icelandic tokens
+  p.target_space_id = 19 # Icelandic parse tokens
   return p
 
 
